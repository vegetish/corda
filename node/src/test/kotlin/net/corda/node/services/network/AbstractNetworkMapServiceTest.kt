--- conflicted
+++ resolved
@@ -22,7 +22,6 @@
 import net.corda.node.services.network.NetworkMapService.Companion.QUERY_TOPIC
 import net.corda.node.services.network.NetworkMapService.Companion.REGISTER_TOPIC
 import net.corda.node.services.network.NetworkMapService.Companion.SUBSCRIPTION_TOPIC
-import net.corda.node.services.transactions.SimpleNotaryService
 import net.corda.node.utilities.AddOrRemove
 import net.corda.node.utilities.AddOrRemove.ADD
 import net.corda.node.utilities.AddOrRemove.REMOVE
@@ -275,13 +274,8 @@
                             id: Int,
                             notaryIdentity: Pair<ServiceInfo, KeyPair>?,
                             entropyRoot: BigInteger): MockNode {
-<<<<<<< HEAD
-            return object : MockNode(config, network, networkMapAddr, advertisedServices, id, overrideServices, entropyRoot) {
+            return object : MockNode(config, network, null, advertisedServices, id, notaryIdentity, entropyRoot) {
                 override fun makeNetworkMapService(network: MessagingService, networkMapCache: NetworkMapCacheInternal) = NullNetworkMapService
-=======
-            return object : MockNode(config, network, null, advertisedServices, id, notaryIdentity, entropyRoot) {
-                override fun makeNetworkMapService() = NullNetworkMapService
->>>>>>> 82d1979b
             }
         }
     }
